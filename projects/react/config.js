--- conflicted
+++ resolved
@@ -177,9 +177,6 @@
   resizePresets
 }
 
-<<<<<<< HEAD
-export { MODAL_ID, PREVIEW_CANVAS_ID, TOOLS, EFFECTS, FILTERS, UPLOADER, CLOUDIMAGE_OPERATIONS, WATERMARK_POSITIONS, WATERMARK_UNIQUE_KEY, WATERMARK_POSITIONS_PRESET, STANDARD_FONTS, WATERMARK_CLOUDIMAGE_FONTS, SHAPES_VARIANTS, DEFAULT_IMG_URL };
-=======
 const ON_CLOSE_STATUSES = {
   CLOSE_BTN_CLICKED: 'close-button-clicked',
   TOOLBAR_CANCEL_BTN_CLICKED: 'toolbar-cancel-button-clicked',
@@ -192,5 +189,20 @@
   IMAGE_UPLOADING_FAIL_FILEROBOT: 'image-uploading-fail-filerobot',
 }
 
-export { MODAL_ID, TOOLS, EFFECTS, FILTERS, UPLOADER, CLOUDIMAGE_OPERATIONS, WATERMARK_POSITIONS, WATERMARK_POSITIONS_PRESET, ON_CLOSE_STATUSES };
->>>>>>> 67684070
+export {
+  MODAL_ID,
+  PREVIEW_CANVAS_ID,
+  TOOLS,
+  EFFECTS,
+  FILTERS,
+  UPLOADER,
+  CLOUDIMAGE_OPERATIONS,
+  WATERMARK_POSITIONS,
+  WATERMARK_UNIQUE_KEY,
+  WATERMARK_POSITIONS_PRESET,
+  STANDARD_FONTS,
+  WATERMARK_CLOUDIMAGE_FONTS,
+  SHAPES_VARIANTS,
+  DEFAULT_IMG_URL,
+  ON_CLOSE_STATUSES
+};