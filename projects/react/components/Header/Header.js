--- conflicted
+++ resolved
@@ -31,21 +31,12 @@
 
         <ToolbarWrapper overlayYHidden={activeTab !== 'watermark'}>
           <ActionsWrapper>
-<<<<<<< HEAD
             <LeftActions>
-              <CancelBtn hide={!activeTab} onClick={isOneTool ? onClose : onRevert} sm default fullSize>
+              <CancelBtn hide={!activeTab} onClick={isOneTool ? cancelBtnClosingFn : onRevert} sm default fullSize>
                 {t[`toolbar.cancel`]}
               </CancelBtn>
               {showGoBackBtn &&
-              <CancelBtn onClick={onClose} sm default fullSize>{t[`toolbar.go_back`]}</CancelBtn>}
-=======
-            <LeftActions hide={!activeTab}>
-              <CancelBtn onClick={isOneTool ? cancelBtnClosingFn : onRevert} sm default fullSize>
-                {t[`toolbar.cancel`]}
-              </CancelBtn>
-              {showGoBackBtn &&
-              <CancelBtn hide={activeTab} onClick={cancelBtnClosingFn} sm default fullSize>{t[`toolbar.go_back`]}</CancelBtn>}
->>>>>>> 67684070
+              <CancelBtn onClick={cancelBtnClosingFn} sm default fullSize>{t[`toolbar.go_back`]}</CancelBtn>}
             </LeftActions>
 
             {activeBody === 'preview' &&
