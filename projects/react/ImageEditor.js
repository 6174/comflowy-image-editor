import React, { Component } from 'react';
import { PreviewWrapper, Spinner, Wrapper } from './styledComponents/index';
import { Footer, Header, PreResize, Preview } from './components/index';
import imageType from 'image-type';
import './lib/caman';
import { DEFAULT_WATERMARK } from './config';


const INITIAL_PARAMS = {
  effect: null,
  filter: null,
  crop: null,
  resize: null,
  rotate: null,
  correctionDegree: 0,
  flipX: false,
  flipY: false,
  adjust: {
    brightness: 0,
    contrast: 0,
    saturation: 0,
    exposure: 0
  },
  canvasDimensions: { width: 300, height: 200, ratio: 1.5 }
};

export default class extends Component {
  _isMounted = false;

  constructor(props) {
    super();

    const {
      processWithCloudimage, processWithFilerobot, processWithCloudService, uploadWithCloudimageLink, reduceBeforeEdit, cropBeforeEdit,
      watermark, imageSealing,
    } = props.config;

    this.state = {
      isShowSpinner: true,
      isHideCanvas: false,
      activeTab: null,
      activeBody: null,
      currentOperation: null,
      original: { width: 300, height: 200 },
      cropDetails: { width: 300, height: 200 },
      canvasDimensions: { width: 300, height: 200, ratio: 1.5 },
      processWithFilerobot,
      processWithCloudimage,
      processWithCloudService,
      uploadCloudimageImage: uploadWithCloudimageLink,
      reduceBeforeEdit,
      cropBeforeEdit,
<<<<<<< HEAD
      roundCrop: false,
=======
      imageSealing: { enabled: false, salt: '', char_count: 10, include_params: null/* include all by default */, ...imageSealing },
>>>>>>> f7c65dcc

      operationsOriginal: [],
      operationsZoomed: [],
      operations: [],

      canvasZoomed: null,
      canvasOriginal: null,
      isPreResize: false,

      initialZoom: 1,

      ...INITIAL_PARAMS,
      watermark: watermark || DEFAULT_WATERMARK,
      focusPoint: {x: null, y: null},
    }
  }

  componentDidMount() {
    this._isMounted = true;
    this.loadImage();
    this.determineImageType();
  }

  componentWillUnmount() {
    this._isMounted = false;
  }

  loadImage = () => {
    const { src } = this.props;
    const { reduceBeforeEdit: { mode, widthLimit, heightLimit } = {}, watermark } = this.state;
    const splittedSrc = src.split('/');
    const imageName = splittedSrc[splittedSrc.length - 1];
    const img = new Image();
    let logoImage = null;

    if (watermark && watermark.url) {
      logoImage = new Image();
      logoImage.setAttribute('crossOrigin', 'Anonymous');
      logoImage.src = watermark.url + '?' + new Date().getTime();
    }

    img.setAttribute('crossOrigin', 'Anonymous');
    img.src = src;
    if (!src.startsWith('data:image/')) {
      // Image is not a blob, insert query param to avoid caching
      img.src = img.src + (img.src.indexOf('?') > -1 ? '&version='  : '?version=') + new Date().getTime();
    }

    img.onload = () => {
      const canvasDimensions = { width: img.width, height: img.height, ratio: img.width / img.height };
      const propsOnApply = {
        activeBody: 'preResize',
        isShowSpinner: false,
        img,
        logoImage,
        imageName: imageName.indexOf('?') > -1 ? imageName.slice(0, imageName.indexOf('?')) : imageName,
      };

      if (mode === 'manual' && (widthLimit < img.width || heightLimit < img.height)) {
        this.setState({
          canvasDimensions,
          ...propsOnApply
        });
      } else if (mode === 'auto' && (widthLimit < img.width || heightLimit < img.height)) {
        if (img.width >= img.height) {
          const ratio = img.width / img.height;
          const dimensions = { ratio, width: widthLimit, height: widthLimit / ratio };

          this.setState({
            preCanvasDimensions: { ...dimensions },
            canvasDimensions: { ...dimensions },
            ...propsOnApply,
            activeBody: 'preview',
            isPreResize: true
          });
        } else {
          const ratio = img.height / img.width;
          const dimensions = { ratio, width: heightLimit / ratio, height: heightLimit };

          this.setState({
            preCanvasDimensions: { ...dimensions },
            canvasDimensions: { ...dimensions },
            ...propsOnApply,
            activeBody: 'preview',
            isPreResize: true
          });
        }
      } else {
        const { config } = this.props;
        const { tools } = config;
        const isOneTool = tools.length === 1;
        let activeTab;

        if (isOneTool) {
          activeTab = tools[0];
        }

        this.setState({ ...propsOnApply, activeBody: 'preview', isPreResize: false }, () => {
          this.setState({ activeTab });
        });
      }
    }
  }

  determineImageType = () => {
    const xhr = new XMLHttpRequest();

    xhr.open('GET', this.props.src);
    xhr.responseType = 'arraybuffer';

    xhr.onload = ({ target }) => {
      this.setState({ imageMime: imageType(new Uint8Array(target.response)).mime });
    };

    xhr.send();
  }

  updateState = (props, callback = () => {}) => {
    if (this._isMounted) {
      this.setState(props, callback);
    }
  }

  onRevert = () => {
    const { cancelLastOperation, activeTab } = this.state;

    this.setState({ activeTab: null, isHideCanvas: true, isShowSpinner: true });

    cancelLastOperation(activeTab, () => {
      this.setState({ isHideCanvas: false, isShowSpinner: false, ...INITIAL_PARAMS });
    });
  }

  onAdjust = (handler, value) => {
    const { onAdjust } = this.state;

    onAdjust(handler, value);
  }

  onRotate = (value, correctionDegree, flipX, flipY) => {
    const { onRotate } = this.state;

    onRotate(value, correctionDegree, flipX, flipY);
  }

  onFlip = (axis) => {
    const { flip } = this.state;

    flip(axis);
  }

  onSave = () => {
    const { saveImage } = this.state;

    this.setState({ isShowSpinner: true });
    saveImage();
  }

  onDownloadImage = () => {
    const { onBeforeComplete } = this.props;
    const { downloadImage, getResultCanvas } = this.state;
    const canvas = getResultCanvas();
    const isDownload = onBeforeComplete ? onBeforeComplete({ status: 'before-complete', canvas }) : true;

    if (isDownload) {
      downloadImage(() => {
        this.props.onComplete({ status: 'success', canvas });
        this.props.onClose();
      });
    } else {
      this.props.onComplete({ status: 'success', canvas });
      this.props.onClose();
    }
  }

  onApplyEffects = name => {
    const { applyCorrections, effect } = this.state;
    const nextEffect = effect === name ? null : name;

    this.setState(
      { isShowSpinner: true, effect: nextEffect },
      () => {
        applyCorrections(
          () => {
            this.setState({ isShowSpinner: false })
          }
        );
      }
    );
  }

  onApplyFilters = name => {
    const { applyCorrections, filter } = this.state;
    const nextFilter = filter === name ? null : name;

    this.setState(
      { isShowSpinner: true, filter: nextFilter },
      () => {
        applyCorrections(
          () => {
            this.setState({ isShowSpinner: false })
          }
        );
      }
    );
  }

  handleSave = () => {
    const { processWithFilerobot, processWithCloudService } = this.state;

    if (!processWithFilerobot && !processWithCloudService) {
      this.onDownloadImage();
    } else {
      this.onSave();
    }
  }

  apply = (callback) => {
    const { activeTab, applyChanges } = this.state;

    applyChanges(activeTab, callback);
    this.setState({ activeTab: null });
  }

  redoOperation = (operationIndex, callback = () => {}, resetActiveTab = true) => {
    const { applyOperations } = this.state;

    if (resetActiveTab) {
      this.setState({ activeTab: null, isHideCanvas: true, isShowSpinner: true });
    } else {
      this.setState({ isHideCanvas: true, isShowSpinner: true });
    }

    applyOperations(
      operationIndex,
      () => {
        this.setState({ isHideCanvas: false, isShowSpinner: false }, callback);
      },
    );
  }

  resetOperations = () => {
    const { resetAll } = this.state;

    this.setState({ activeTab: null, isHideCanvas: true, isShowSpinner: true });

    resetAll(() => {
      this.setState({
        isHideCanvas: false,
        isShowSpinner: false,
        ...INITIAL_PARAMS
      });
    });
  }

  onPreResize = (value) => {
    const { config } = this.props;
    const { tools } = config;
    const isOneTool = tools.length === 1;
    let activeTab;

    if (isOneTool) {
      activeTab = tools[0];
    }

    switch (value) {
      case 'keep':
        this.setState({ canvasDimensions: {}, isPreResize: false, activeBody: 'preview' }, () => {
          this.setState({ activeTab });
        });
        break;
      case 'resize':
        const { canvasDimensions } = this.state;
        this.setState({ preCanvasDimensions: canvasDimensions, isPreResize: true, activeBody: 'preview' }, () => {
          this.setState({ activeTab });
        });
        break;
    }
  }

  render() {
    const {
      isShowSpinner, activeTab, operations, operationsOriginal, operationsZoomed, currentOperation, isHideCanvas,
      cropDetails, original, canvasDimensions, processWithCloudimage, processWithFilerobot, processWithCloudService,
      uploadCloudimageImage, imageMime, lastOperation, operationList, initialZoom, canvasZoomed, canvasOriginal,
      reduceBeforeEdit, cropBeforeEdit, img, imageName, activeBody, isPreResize, preCanvasDimensions, logoImage,
      imageSealing,

      effect,
      filter,
      crop,
      roundCrop,
      resize,
      rotate,
      correctionDegree,
      flipX,
      flipY,
      adjust,
      watermark,
      focusPoint
    } = this.state;
    const { src, config, onClose, onComplete, closeOnLoad = true, showGoBackBtn = false, t = {}, theme } = this.props;
    const imageParams = { effect, filter, crop, resize, rotate, flipX, flipY, adjust, correctionDegree };
    const headerProps = {
      t,
      theme,
      cropDetails,
      original,
      activeTab,
      src,
      onClose,
      config,
      canvasDimensions,
      processWithCloudimage,
      processWithFilerobot,
      processWithCloudService,
      operations,
      operationsOriginal,
      operationsZoomed,
      initialZoom,
      isShowSpinner,
      showGoBackBtn,
      img,
      logoImage,
      imageName,
      activeBody,
      preCanvasDimensions,
      updateState: this.updateState,
      onRevert: this.onRevert,
      apply: this.apply,
      onSave: this.onSave,
      onFlip: this.onFlip,
      onApplyEffects: this.onApplyEffects,
      onApplyFilters: this.onApplyFilters,
      onRotate: this.onRotate,
      onAdjust: this.onAdjust,
      onDownloadImage: this.onDownloadImage,
      handleSave: this.handleSave,

      ...imageParams,
      watermark,
      focusPoint,
    };
    const previewProps = {
      t,
      theme,
      cropDetails,
      original,
      activeTab,
      isShowSpinner,
      operations,
      operationsOriginal,
      operationsZoomed,
      initialZoom,
      currentOperation,
      isHideCanvas,
      src,
      imageMime,
      onClose,
      onComplete,
      canvasDimensions,
      closeOnLoad,
      config,
      processWithCloudimage,
      processWithFilerobot,
      processWithCloudService,
      imageSealing,
      uploadCloudimageImage,
      lastOperation,
      operationList,
      canvasZoomed,
      canvasOriginal,
      reduceBeforeEdit,
      cropBeforeEdit,
      img,
      logoImage,
      imageName,
      isPreResize,
      preCanvasDimensions,
      updateState: this.updateState,
      handleSave: this.handleSave,
      onPreResize: this.onPreResize,
      redoOperation: this.redoOperation,
      roundCrop,

      ...imageParams,
      watermark,
      focusPoint,
    };
    const footerProps = {
      logoImage,
      t,
      theme,
      activeBody,
      operations,
      operationsOriginal,
      operationsZoomed,
      initialZoom,
      currentOperation,
      processWithCloudimage,
      processWithCloudService,
      updateState: this.updateState,
      redoOperation: this.redoOperation,
      resetOperations: this.resetOperations,
      config,
      watermark
    };

    return (
      <Wrapper roundCrop={roundCrop}>

        <Header {...headerProps}/>

        <PreviewWrapper>
          {activeBody === 'preview' && <Preview {...previewProps}/>}
          {activeBody === 'preResize' && <PreResize {...previewProps}/>}

          <Spinner overlay show={isShowSpinner} label={t['spinner.label']}/>
        </PreviewWrapper>
        <Footer {...footerProps}/>

      </Wrapper>
    )
  }
}<|MERGE_RESOLUTION|>--- conflicted
+++ resolved
@@ -50,11 +50,8 @@
       uploadCloudimageImage: uploadWithCloudimageLink,
       reduceBeforeEdit,
       cropBeforeEdit,
-<<<<<<< HEAD
       roundCrop: false,
-=======
       imageSealing: { enabled: false, salt: '', char_count: 10, include_params: null/* include all by default */, ...imageSealing },
->>>>>>> f7c65dcc
 
       operationsOriginal: [],
       operationsZoomed: [],
