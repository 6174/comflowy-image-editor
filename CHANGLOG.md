# Changelog
All notable changes to this project will be documented in this file.

The format is based on [Keep a Changelog](https://keepachangelog.com/en/1.0.0/),
and this project adheres to [Semantic Versioning](https://semver.org/spec/v2.0.0.html).

Types of changes:
- `Added` for new features.
- `Changed` for changes in existing functionality.
- `Deprecated` for soon-to-be removed features.
- `Removed` for now removed features.
- `Fixed` for any bug fixes.
- `Security` in case of vulnerabilities.
- `Improved` for improvements done in existing functionality.

> Date format: YYYY-MM-DD
> If we have some "Breaking changes" we can mark it in message by `**BREAKING**` preffix, like:  
> `- **BREAKING**: Some message`

-------------
<!--
## NEW VERSION CHANGES - ..... (Un-commented and replace with version number on releasing)

### Added
- `disableZooming` property for disabling zoom functionality & removing zoom-related UI.

### Improved
- Changed default value of `savingPixelRatio` to `4` instead of `8` for avoiding errors in some browsers and faster saving.
<<<<<<< HEAD
- Plugin's styles by adding background for the whole editor & decreasing the bottom spacing of tabs bottom bar on phone screens.

-->
=======
- Keep showing the save loading spinner in case of returning a Promise from `onSave` and hide it after the promise's resolving/rejection
- Enabling Possibility in `getCurrentImgDataFnRef` function to keep save loading spinner shown and hide it manually through params.-->
>>>>>>> 0af4bf2b

## v4.1.1 - 2022-03-29
### Fixed
- Typescript types of the plugin react component.

## v4.1.0 - 2022-03-28
### Added
- Zoom presets menu and its visibility control property `useZoomPresetsMenu`.

### Improved
- Zoom behavior to simulate the zooming percentage to the final image size.

### Fixed
- Typescript types of the plugin react component.

## v4.0.0 - 2022-03-17
### Added
- New features (more annotations, finetunes, more filters) with options for customization.
- New customization properties for fitting different usecases.
- Static CSS class names for HTML elements for styles customization.
- Fully responsive functionality & UI with different screens including phones & touch screens.
- Changing default save behavior and ability to customize from UI, Exporting & loading current design state.

### Improved
- Codebase is re-written with new structure.
- Performance & design UX.
- Rotation, crop & filter behaviors

### Changed
- Internal canvas library replaced with another library (KonvaJS) which has more features & faster.

### Fixed
- Different issues related to past version (v3).

## v3.12.17 - 2021-3-19
### Fixed
- Issue of cropping dimensions not accurate.

## v3.12.16 - 2021-3-05
### Added
- `exitFullscreenModal` callback function inside `onSaveAs` function for turning the fullscreen off in case it's opened.
- `dontCleanQuery` property inside `cloudimage` object to avoid cleaning the query of the passed image's URL and appending it to the cloudimage URL.

## v3.12.15 - 2021-2-25
### Improved
- The styles of footer for the editor with changing the full-screen icon.
- Moving react v17.0.1 & react-dom v17.0.1 from peerDependencies to dependencies for working with projects have lower versions of react.
- Improving full-screen logic.

### Added
- `finishButtonLabel` for customizing the label of the finish button.
- `imageName` & `imageMime` to the returned object in the callbacks passed in default/download mode.

### Fixed
- The icon of fullscreen at the footer wasn't shown for some OS users.
- The issue of not changing the width or height of the image before start editing.

## v3.12.14 - 2021-2-20
### Improved
- Update dependencies (styled-components v5.1.1, React v17.0.1, react-dom v17.0.1 & @babel).
- Switching to automatic runtime for JSX transformation.
- The styles of actions (save, save as, back, close, cancel & apply) buttons.

### Added
- `replaceCloseWithBackButton` for replacing the close icon at the top right with a back button at the top left.

### Removed
- `closeButtonProps` property from the config and replaced with the above `replaceCloseWithBackButton`.

## v3.12.13 - 2021-2-18
### Fixed
- The style of saveAs menu buttons.
- Text watermark is not applied in modify/cloudimage mode.
- Prohibit watermark positions square change if no watermark selected.
- Making text watermark default if no watermark images provided.
- Error while uploading the watermark image.
- Styles of un-selected watermark positions square.
- Resize tab's header style.

## v3.12.12 - 2021-2-15
### Added
- `onSaveAs` property to filerobot upload mode config for showing & handling Save As New Image Button as sliding item next to save button.
- `keepPropsAndMeta` property to uploadParams of filerobot upload mode config for keeping the provided `imageProperties` & `imageMeta` in the saved image.
- `onError` for handling the errors returned by the uploading process through filerobot or cloudimage.
- `secondary` property to theme's button object which is used in the background color of selectable button (ex. saveAs).

### Removed
- `saveMode` property from the filerobot upload mode config.

### Fixed
- Rarely happened issue of duplicated canvases when doing some operation.
- Warning of similar keys for canvases.

### Improved
- Styles of resizing image before editing warning.
- Moving `imageProperties`, `imageMeta` & `imageName` to uploadParams object of filerobot upload mode.

## v3.12.11 - 2021-1-6
### Added
- `closeButtonProps` property to the config for customizing the top left corner close button (ex. label & styles).

### Improved
- Plugin's container recognition (for being fullscreened) logic improved.
- Changed the place of fullscreen button to be bottom left corner besides undo/redo operations.

## v3.12.10 - 2021-1-4
### Added
- Close button (x) at the top left of the editor.

## v3.12.9 - 2020-12-23
### Fixed
- Watermark's text font selection is now updated with the chosen text font.

### Added
- support custom theme's colors for more elements.

## v3.12.8 - 2020-12-17
### Fixed
- showing the appropriate styles for the plugin while being showing inside page not as modal.

## v3.12.7 - 2020-11-23
### Fixed
- Styling of adjust controls by having spaces between each control.

## v3.12.6 - 2020-11-22
### Added
- `saveMode`, `imageProperties`, `imageMeta` & `imageName` properties into filerobot object of upload mode to be used in determining the save/upload mode of filerobot whether to have a newly created image without the old image's properties & meta, duplicate the image data with the edits (different name with same old image's properties & meta with considering the new edits/design) or replacing the main image with the newly edited one.

## v3.12.5 - 2020-11-22
### Fixed
- Watermark scaling box stays in its place if watermark is positioned from watermark's positioning squares.
- Image's stroke width input issue of not changing.
- Issue of multiple canvases on saving image.
- Cloudimage's mode generated url.

### Improved
- Improved the positioning of watermark in cloudimage mode.
- Adding selectors to the styled components.
- Applying watermark's default position when changing the watermark image.
- Scaling the watermark to 30% + 1.5% spacing when using watermark positioning sqaures and watermark's current size is bigger than 30% of edited image.
- Disabling scaling up the watermark image and allowing scaling down with scaling up to the max. size of the watermark image.

## v3.12.4 - 2020-11-19
### Improved
- Improved the positioning of watermark in cloudimage mode.
- Avoiding the overwriting of watermark's applying switcher styles.

## v3.12.3 - 2020-11-14
### Fixed
- Objects scaling on different image sizes issue.
- Canvas moving in while flipping issue.
- Text watermark position changing when undo then redo issue.
- Fixing issue of importing SVGs.

### Added
- added `lockScaleToPercentage` property to watermark object in config for scaling the watermark image and preventing users from re-scaling/re-sizing it.

### Improved
- Changing canvases selectors to be able to use multiple instances in same page.
- Using first url of watermark's urls array as the default watermark url if no string url property is provided.

## v3.12.2 - 2020-10-22
### Fixed
- Showing shapes borders in light color scheme.

### Added
- Watermark fonts for using those fonts in text watermark fonts field.
- Theme fonts for supporting those fonts in text & text watermark fonts field (if no fonts provided for watermark object).

## v3.12.1 - 2020-10-09
### Fixed
- Removing hot loader build paths from the complied library files.

### Improved
- Decreasing the library size a bit.

## v3.12.0 - 2020-10-07
### Fixed
- Watermark or added images quality is not destroyed and it would be relative to the edited image.
- The UI of font family field's dropdown while adding text through phone.
- Importing watermark/image through URL.

### Added
- noCapitalStrs prop for disabling the capitalization of strings.
- minCropAreaWidth & minCropAreaHeight props for limiting/fixing the customized crop area with minimum values.

### Improved
- Objects (Watermark/shapes...etc) on the image while editing became more accurate to the same positions & looking in produced/saved image which means after saving you will get the same looking (from position & quality of objects) as you are editing.
- Customizing the default element id regarding the used service by appending the used service to the id [|-cloudimage|-uploader].
- Replacing all used unsafe deprecated methods (UNSAFE_*).

## v3.11.5 - 2020-10-05
### Fixed
- bug with modal id. Added using modal id from config

## v3.11.4 - 2020-10-02
### Fixed
- Add classes for modal overlay and modal root container on purpose to manage plugin in external projects

## v3.11.3 - 2020-09-22
### Fixed
- Objects drag & drop error 

## v3.11.2 - 2020-09-21
### Fixed
- Watermark issue when no urls provided in the configurations

### Added
- Touch support for moving objects' places

## v3.11.1 - 2020-09-16
### Fixed
- Watermark spinner is always shown if no watermark urls provided
- Watermark image upload issue

## v3.11.0 - 2020-09-03
### Fixed
- Text watermark design
- Problem of image saving without adding watermark in upload & modify modes

### Added
- showInModal & watermark.defaultText props
- onClose method's status

## v3.10.1 - 2020-08-12
### Changed
- update fonts

## v3.10.0 - 2020-08-12
### Added
- draw shapes, images, text with possibility to drag&drop and scale

## v3.9.6 - 2020-07-28
### Changed
- move back button into config

## v3.9.5 - 2020-07-27
### Fixed
- FocusPoint console error

### Changed
/ FocusPointPreview improvements (sizes)

## v3.9.4 - 2020-07-24
### Fixed
- go back button visibility

## v3.9.3 - 2020-06-18
### Fixed
- image sealing
- fixed problem of canvas rendering on SSR

### Added
- support for initial crop area (beginCropArea)


## v3.9.2 - 2020-06-13
### Fixed
- round the radius for cloudimage integration
- using blob as source

### Added
- round crop
- SSR support


## v3.9.1 - 2020-06-12
### Fixed
- onComplete method doesn't call with new callback syntax


## v3.9.0 - 2020-06-12

### Fixed
- calculating final size when zooming was applied on download
- problem with query sting on generate cloudimage url
- configuration of tools
- fix canvas initilization error

### Added
- image sealing
- support for onOpen & onClose methods
- fullscreen mode
- focus point


## v3.7.6 - 2020-05-17

### Fixed
- problem with localization
- mobile layout


## v3.7.2

### Added

- Add possibility to not prefix url when already using Filerobot URL

```js
...
filerobot: {
    token: 'xxxx',
    doNotPrefixURL: true
},
...
```

## v3.7.0

### Deprecated

- `fileUpload` watermark param is deprecated. Now there is possibility to switch watermark input among
url, gallery, file upload

### Added

- possibility to change watermark input among url, gallery and file upload<|MERGE_RESOLUTION|>--- conflicted
+++ resolved
@@ -26,14 +26,9 @@
 
 ### Improved
 - Changed default value of `savingPixelRatio` to `4` instead of `8` for avoiding errors in some browsers and faster saving.
-<<<<<<< HEAD
 - Plugin's styles by adding background for the whole editor & decreasing the bottom spacing of tabs bottom bar on phone screens.
-
--->
-=======
 - Keep showing the save loading spinner in case of returning a Promise from `onSave` and hide it after the promise's resolving/rejection
 - Enabling Possibility in `getCurrentImgDataFnRef` function to keep save loading spinner shown and hide it manually through params.-->
->>>>>>> 0af4bf2b
 
 ## v4.1.1 - 2022-03-29
 ### Fixed
