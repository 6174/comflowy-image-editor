--- conflicted
+++ resolved
@@ -104,11 +104,7 @@
 <hr />
 
 ## Prerequisites
-<<<<<<< HEAD
 > Following prerequisites are required only in React Component installation, but they're included in CDN bundle installation and added as dependencies of other bridges/adapters packages.
-=======
-	> Following prerequisites are required only in React Function component installation, but they're included in CDN bundle installation and added as dependencies of other bridges/adapters packages.
->>>>>>> 39bee6f2
 
 - react, react-dom: >= v16.8.0
 - styled-components: >= v5.1.0
