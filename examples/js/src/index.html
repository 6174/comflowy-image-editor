--- conflicted
+++ resolved
@@ -100,12 +100,8 @@
 
   <section class="ready-to-start features demo-section">
     <div class="container" style="text-align: center">
-<<<<<<< HEAD
+      <h2>Try it out!</h2>
       <h4 class="thin-title">Select one of the images or upload your image</h4>
-=======
-      <h2>Try it out!</h2>
-      <h4 class="thin-title">Select one of the images or upload your's and:</h4>
->>>>>>> 64a89ef8
 
       <div id="demo-images" class="row demo-images">
         <div class="col-md-4">
